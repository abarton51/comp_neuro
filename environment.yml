name: comp_neuro
channels:
  - defaults
  - conda-forge
dependencies:
<<<<<<< HEAD
  - python=3.10
  - numpy
  - matplotlib
  - pip
=======
  - _anaconda_depends=2024.06
  - abseil-cpp=20211102.0
  - aiobotocore=2.12.3
  - aiohttp=3.9.5
  - aioitertools=0.7.1
  - aiosignal=1.2.0
  - alabaster=0.7.16
  - altair=5.0.1
  - anaconda-catalogs=0.2.0
  - annotated-types=0.6.0
  - anyio=4.2.0
  - aom=3.6.0
  - appdirs=1.4.4
  - archspec=0.2.3
  - argon2-cffi=21.3.0
  - argon2-cffi-bindings=21.2.0
  - arrow=1.2.3
  - arrow-cpp=14.0.2
  - astroid=2.14.2
  - astropy=6.1.0
  - astropy-iers-data=0.2024.6.3.0.31.14
  - asttokens=2.0.5
  - async-lru=2.0.4
  - atomicwrites=1.4.0
  - attrs=23.1.0
  - automat=20.2.0
  - autopep8=2.0.4
  - aws-c-auth=0.6.19
  - aws-c-cal=0.5.20
  - aws-c-common=0.8.5
  - aws-c-compression=0.2.16
  - aws-c-event-stream=0.2.15
  - aws-c-http=0.6.25
  - aws-c-io=0.13.10
  - aws-c-mqtt=0.7.13
  - aws-c-s3=0.1.51
  - aws-c-sdkutils=0.1.6
  - aws-checksums=0.1.13
  - aws-crt-cpp=0.18.16
  - aws-sdk-cpp=1.10.55
  - babel=2.11.0
  - bcrypt=3.2.0
  - beautifulsoup4=4.12.3
  - binaryornot=0.4.4
  - black=24.4.2
  - blas=1.0
  - bleach=4.1.0
  - blinker=1.6.2
  - blosc=1.21.3
  - bokeh=3.4.1
  - boltons=23.0.0
  - boost-cpp=1.82.0
  - botocore=1.34.69
  - bottleneck=1.3.7
  - brotli=1.0.9
  - brotli-bin=1.0.9
  - brotli-python=1.0.9
  - bzip2=1.0.8
  - c-ares=1.19.1
  - c-blosc2=2.12.0
  - ca-certificates=2024.3.11
  - cachetools=5.3.3
  - certifi=2024.6.2
  - cffi=1.16.0
  - cfitsio=3.470
  - chardet=4.0.0
  - charls=2.2.0
  - charset-normalizer=2.0.4
  - click=8.1.7
  - cloudpickle=2.2.1
  - colorama=0.4.6
  - colorcet=3.1.0
  - comm=0.2.1
  - conda-content-trust=0.2.0
  - conda-pack=0.7.1
  - conda-package-handling=2.3.0
  - conda-package-streaming=0.10.0
  - conda-repo-cli=1.0.88
  - constantly=23.10.4
  - contourpy=1.2.0
  - cookiecutter=2.6.0
  - cryptography=42.0.5
  - cssselect=1.2.0
  - curl=8.7.1
  - cycler=0.11.0
  - cytoolz=0.12.2
  - dask=2024.5.0
  - dask-core=2024.5.0
  - dask-expr=1.1.0
  - datashader=0.16.2
  - dav1d=1.2.1
  - debugpy=1.6.7
  - decorator=5.1.1
  - defusedxml=0.7.1
  - diff-match-patch=20200713
  - dill=0.3.8
  - distributed=2024.5.0
  - distro=1.9.0
  - docstring-to-markdown=0.11
  - docutils=0.18.1
  - entrypoints=0.4
  - et_xmlfile=1.1.0
  - executing=0.8.3
  - expat=2.6.2
  - filelock=3.13.1
  - flake8=7.0.0
  - flask=3.0.3
  - fmt=9.1.0
  - fonttools=4.51.0
  - freetype=2.12.1
  - frozendict=2.4.2
  - frozenlist=1.4.0
  - fsspec=2024.3.1
  - gensim=4.3.2
  - gflags=2.2.2
  - giflib=5.2.1
  - gitdb=4.0.7
  - gitpython=3.1.37
  - glog=0.5.0
  - greenlet=3.0.1
  - grpc-cpp=1.48.2
  - h5py=3.11.0
  - hdf5=1.12.1
  - heapdict=1.0.1
  - holoviews=1.19.0
  - hvplot=0.10.0
  - hyperlink=21.0.0
  - icc_rt=2022.1.0
  - icu=73.1
  - idna=3.7
  - imagecodecs=2023.1.23
  - imageio=2.33.1
  - imagesize=1.4.1
  - imbalanced-learn=0.12.3
  - importlib-metadata=7.0.1
  - incremental=22.10.0
  - inflection=0.5.1
  - iniconfig=1.1.1
  - intake=0.7.0
  - intel-openmp=2023.1.0
  - intervaltree=3.1.0
  - ipykernel=6.28.0
  - ipython=8.25.0
  - ipython_genutils=0.2.0
  - ipywidgets=7.8.1
  - isort=5.13.2
  - itemadapter=0.3.0
  - itemloaders=1.1.0
  - itsdangerous=2.2.0
  - jaraco.classes=3.2.1
  - jedi=0.18.1
  - jellyfish=1.0.1
  - jinja2=3.1.4
  - jmespath=1.0.1
  - joblib=1.4.2
  - jpeg=9e
  - jq=1.6
  - json5=0.9.6
  - jsonpatch=1.33
  - jsonpointer=2.1
  - jsonschema=4.19.2
  - jsonschema-specifications=2023.7.1
  - jupyter=1.0.0
  - jupyter-lsp=2.2.0
  - jupyter_client=8.6.0
  - jupyter_console=6.6.3
  - jupyter_core=5.7.2
  - jupyter_events=0.10.0
  - jupyter_server=2.14.1
  - jupyter_server_terminals=0.4.4
  - jupyterlab=4.0.11
  - jupyterlab-variableinspector=3.1.0
  - jupyterlab_pygments=0.1.2
  - jupyterlab_server=2.25.1
  - jupyterlab_widgets=1.0.0
  - keyring=24.3.1
  - kiwisolver=1.4.4
  - krb5=1.20.1
  - lazy-object-proxy=1.10.0
  - lazy_loader=0.4
  - lcms2=2.12
  - lerc=3.0
  - libaec=1.0.4
  - libarchive=3.6.2
  - libavif=0.11.1
  - libboost=1.82.0
  - libbrotlicommon=1.0.9
  - libbrotlidec=1.0.9
  - libbrotlienc=1.0.9
  - libclang=14.0.6
  - libclang13=14.0.6
  - libcurl=8.7.1
  - libdeflate=1.17
  - libevent=2.1.12
  - libffi=3.4.4
  - libiconv=1.16
  - liblief=0.12.3
  - libmamba=1.5.8
  - libmambapy=1.5.8
  - libpng=1.6.39
  - libpq=12.17
  - libprotobuf=3.20.3
  - libsodium=1.0.18
  - libsolv=0.7.24
  - libspatialindex=1.9.3
  - libssh2=1.11.0
  - libthrift=0.15.0
  - libtiff=4.5.1
  - libwebp-base=1.3.2
  - libxml2=2.10.4
  - libxslt=1.1.37
  - libzopfli=1.0.3
  - linkify-it-py=2.0.0
  - llvmlite=0.42.0
  - locket=1.0.0
  - lxml=5.2.1
  - lz4=4.3.2
  - lz4-c=1.9.4
  - lzo=2.10
  - m2-msys2-runtime=2.5.0.17080.65c939c
  - m2-patch=2.7.5
  - m2w64-libwinpthread-git=5.0.0.4634.697f757
  - markdown=3.4.1
  - markdown-it-py=2.2.0
  - markupsafe=2.1.3
  - matplotlib-inline=0.1.6
  - mccabe=0.7.0
  - mdit-py-plugins=0.3.0
  - mdurl=0.1.0
  - menuinst=2.1.1
  - mistune=2.0.4
  - mkl=2023.1.0
  - mkl-service=2.4.0
  - mkl_fft=1.3.8
  - mkl_random=1.2.4
  - more-itertools=10.1.0
  - mpmath=1.3.0
  - msgpack-python=1.0.3
  - msys2-conda-epoch=20160418
  - multidict=6.0.4
  - multipledispatch=0.6.0
  - mypy=1.10.0
  - mypy_extensions=1.0.0
  - nbclient=0.8.0
  - nbconvert=7.10.0
  - nbformat=5.9.2
  - nest-asyncio=1.6.0
  - networkx=3.2.1
  - nltk=3.8.1
  - notebook=7.0.8
  - notebook-shim=0.2.3
  - numba=0.59.1
  - numexpr=2.8.7
  - numpy=1.26.4
  - numpy-base=1.26.4
  - numpydoc=1.7.0
  - openjpeg=2.4.0
  - openpyxl=3.1.2
  - openssl=3.0.14
  - orc=1.7.4
  - overrides=7.4.0
  - packaging=23.2
  - pandas=2.2.2
  - pandocfilters=1.5.0
  - panel=1.4.4
  - param=2.1.0
  - paramiko=2.8.1
  - parsel=1.8.1
  - parso=0.8.3
  - partd=1.4.1
  - pathspec=0.10.3
  - patsy=0.5.6
  - pcre2=10.42
  - pexpect=4.8.0
  - pickleshare=0.7.5
  - pillow=10.3.0
  - pip=24.0
  - pkce=1.0.3
  - pkginfo=1.10.0
  - platformdirs=3.10.0
  - plotly=5.22.0
  - pluggy=1.0.0
  - ply=3.11
  - prometheus_client=0.14.1
  - prompt-toolkit=3.0.43
  - prompt_toolkit=3.0.43
  - protego=0.1.16
  - protobuf=3.20.3
  - psutil=5.9.0
  - ptyprocess=0.7.0
  - pure_eval=0.2.2
  - py-cpuinfo=9.0.0
  - py-lief=0.12.3
  - pyarrow=14.0.2
  - pyasn1=0.4.8
  - pyasn1-modules=0.2.8
  - pybind11-abi=5
  - pycodestyle=2.11.1
  - pycosat=0.6.6
  - pycparser=2.21
  - pyct=0.5.0
  - pycurl=7.45.2
  - pydantic=2.5.3
  - pydantic-core=2.14.6
  - pydeck=0.8.0
  - pydispatcher=2.0.5
  - pydocstyle=6.3.0
  - pyerfa=2.0.1.4
  - pyflakes=3.2.0
  - pygments=2.15.1
  - pyjwt=2.8.0
  - pylint=2.16.2
  - pylint-venv=3.0.3
  - pyls-spyder=0.4.0
  - pynacl=1.5.0
  - pyodbc=5.0.1
  - pyopenssl=24.0.0
  - pyparsing=3.0.9
  - pyqt=5.15.10
  - pyqt5-sip=12.13.0
  - pyqtwebengine=5.15.10
  - pysocks=1.7.1
  - pytables=3.9.2
  - pytest=7.4.4
  - python=3.12.4
  - python-dateutil=2.9.0post0
  - python-dotenv=0.21.0
  - python-fastjsonschema=2.16.2
  - python-json-logger=2.0.7
  - python-libarchive-c=2.9
  - python-lmdb=1.4.1
  - python-lsp-black=2.0.0
  - python-lsp-jsonrpc=1.1.2
  - python-lsp-server=1.10.0
  - python-slugify=5.0.2
  - python-snappy=0.6.1
  - python-tzdata=2023.3
  - pytoolconfig=1.2.6
  - pytz=2024.1
  - pyviz_comms=3.0.2
  - pywavelets=1.5.0
  - pywin32=305
  - pywin32-ctypes=0.2.2
  - pywinpty=2.0.10
  - pyyaml=6.0.1
  - pyzmq=25.1.2
  - qdarkstyle=3.2.3
  - qstylizer=0.2.2
  - qt-main=5.15.2
  - qt-webengine=5.15.9
  - qtawesome=1.2.2
  - qtconsole=5.5.1
  - qtpy=2.4.1
  - queuelib=1.6.2
  - re2=2022.04.01
  - referencing=0.30.2
  - regex=2023.10.3
  - reproc=14.2.4
  - reproc-cpp=14.2.4
  - requests=2.32.2
  - requests-file=1.5.1
  - requests-toolbelt=1.0.0
  - rfc3339-validator=0.1.4
  - rfc3986-validator=0.1.1
  - rich=13.3.5
  - rope=1.12.0
  - rpds-py=0.10.6
  - rtree=1.0.1
  - ruamel.yaml=0.17.21
  - ruamel_yaml=0.17.21
  - s3fs=2024.3.1
  - scikit-image=0.23.2
  - scikit-learn=1.4.2
  - scipy=1.13.1
  - scrapy=2.11.1
  - seaborn=0.13.2
  - semver=3.0.2
  - send2trash=1.8.2
  - service_identity=18.1.0
  - setuptools=69.5.1
  - sip=6.7.12
  - six=1.16.0
  - smart_open=5.2.1
  - smmap=4.0.0
  - snappy=1.1.10
  - sniffio=1.3.0
  - snowballstemmer=2.2.0
  - sortedcontainers=2.4.0
  - soupsieve=2.5
  - sphinx=7.3.7
  - sphinxcontrib-applehelp=1.0.2
  - sphinxcontrib-devhelp=1.0.2
  - sphinxcontrib-htmlhelp=2.0.0
  - sphinxcontrib-jsmath=1.0.1
  - sphinxcontrib-qthelp=1.0.3
  - sphinxcontrib-serializinghtml=1.1.10
  - spyder=5.5.1
  - spyder-kernels=2.5.0
  - sqlalchemy=2.0.30
  - sqlite=3.45.3
  - stack_data=0.2.0
  - statsmodels=0.14.2
  - streamlit=1.32.0
  - sympy=1.12
  - tabulate=0.9.0
  - tbb=2021.8.0
  - tblib=1.7.0
  - tenacity=8.2.2
  - terminado=0.17.1
  - text-unidecode=1.3
  - textdistance=4.2.1
  - threadpoolctl=2.2.0
  - three-merge=0.1.1
  - tifffile=2023.4.12
  - tinycss2=1.2.1
  - tk=8.6.14
  - tldextract=3.2.0
  - toml=0.10.2
  - tomli=2.0.1
  - tomlkit=0.11.1
  - toolz=0.12.0
  - tornado=6.4.1
  - tqdm=4.66.4
  - traitlets=5.14.3
  - truststore=0.8.0
  - twisted=23.10.0
  - twisted-iocpsupport=1.0.2
  - typing-extensions=4.11.0
  - typing_extensions=4.11.0
  - tzdata=2024a
  - uc-micro-py=1.0.1
  - ujson=5.10.0
  - unicodedata2=15.1.0
  - unidecode=1.2.0
  - urllib3=2.2.2
  - utf8proc=2.6.1
  - vc=14.2
  - vs2015_runtime=14.29.30133
  - w3lib=2.1.2
  - watchdog=4.0.1
  - wcwidth=0.2.5
  - webencodings=0.5.1
  - websocket-client=1.8.0
  - werkzeug=3.0.3
  - whatthepatch=1.0.2
  - wheel=0.43.0
  - widgetsnbextension=3.6.6
  - win_inet_pton=1.1.0
  - winpty=0.4.3
  - wrapt=1.14.1
  - xarray=2023.6.0
  - xlwings=0.31.4
  - xyzservices=2022.9.0
  - xz=5.4.6
  - yaml=0.2.5
  - yaml-cpp=0.8.0
  - yapf=0.40.2
  - yarl=1.9.3
  - zeromq=4.3.5
  - zfp=1.0.0
  - zict=3.0.0
  - zipp=3.17.0
  - zlib=1.2.13
  - zlib-ng=2.0.7
  - zope=1.0
  - zope.interface=5.4.0
  - zstandard=0.22.0
  - zstd=1.5.5
  - pip:
      - matplotlib==3.9.2
>>>>>>> d9711c54
<|MERGE_RESOLUTION|>--- conflicted
+++ resolved
@@ -3,480 +3,7 @@
   - defaults
   - conda-forge
 dependencies:
-<<<<<<< HEAD
   - python=3.10
   - numpy
   - matplotlib
-  - pip
-=======
-  - _anaconda_depends=2024.06
-  - abseil-cpp=20211102.0
-  - aiobotocore=2.12.3
-  - aiohttp=3.9.5
-  - aioitertools=0.7.1
-  - aiosignal=1.2.0
-  - alabaster=0.7.16
-  - altair=5.0.1
-  - anaconda-catalogs=0.2.0
-  - annotated-types=0.6.0
-  - anyio=4.2.0
-  - aom=3.6.0
-  - appdirs=1.4.4
-  - archspec=0.2.3
-  - argon2-cffi=21.3.0
-  - argon2-cffi-bindings=21.2.0
-  - arrow=1.2.3
-  - arrow-cpp=14.0.2
-  - astroid=2.14.2
-  - astropy=6.1.0
-  - astropy-iers-data=0.2024.6.3.0.31.14
-  - asttokens=2.0.5
-  - async-lru=2.0.4
-  - atomicwrites=1.4.0
-  - attrs=23.1.0
-  - automat=20.2.0
-  - autopep8=2.0.4
-  - aws-c-auth=0.6.19
-  - aws-c-cal=0.5.20
-  - aws-c-common=0.8.5
-  - aws-c-compression=0.2.16
-  - aws-c-event-stream=0.2.15
-  - aws-c-http=0.6.25
-  - aws-c-io=0.13.10
-  - aws-c-mqtt=0.7.13
-  - aws-c-s3=0.1.51
-  - aws-c-sdkutils=0.1.6
-  - aws-checksums=0.1.13
-  - aws-crt-cpp=0.18.16
-  - aws-sdk-cpp=1.10.55
-  - babel=2.11.0
-  - bcrypt=3.2.0
-  - beautifulsoup4=4.12.3
-  - binaryornot=0.4.4
-  - black=24.4.2
-  - blas=1.0
-  - bleach=4.1.0
-  - blinker=1.6.2
-  - blosc=1.21.3
-  - bokeh=3.4.1
-  - boltons=23.0.0
-  - boost-cpp=1.82.0
-  - botocore=1.34.69
-  - bottleneck=1.3.7
-  - brotli=1.0.9
-  - brotli-bin=1.0.9
-  - brotli-python=1.0.9
-  - bzip2=1.0.8
-  - c-ares=1.19.1
-  - c-blosc2=2.12.0
-  - ca-certificates=2024.3.11
-  - cachetools=5.3.3
-  - certifi=2024.6.2
-  - cffi=1.16.0
-  - cfitsio=3.470
-  - chardet=4.0.0
-  - charls=2.2.0
-  - charset-normalizer=2.0.4
-  - click=8.1.7
-  - cloudpickle=2.2.1
-  - colorama=0.4.6
-  - colorcet=3.1.0
-  - comm=0.2.1
-  - conda-content-trust=0.2.0
-  - conda-pack=0.7.1
-  - conda-package-handling=2.3.0
-  - conda-package-streaming=0.10.0
-  - conda-repo-cli=1.0.88
-  - constantly=23.10.4
-  - contourpy=1.2.0
-  - cookiecutter=2.6.0
-  - cryptography=42.0.5
-  - cssselect=1.2.0
-  - curl=8.7.1
-  - cycler=0.11.0
-  - cytoolz=0.12.2
-  - dask=2024.5.0
-  - dask-core=2024.5.0
-  - dask-expr=1.1.0
-  - datashader=0.16.2
-  - dav1d=1.2.1
-  - debugpy=1.6.7
-  - decorator=5.1.1
-  - defusedxml=0.7.1
-  - diff-match-patch=20200713
-  - dill=0.3.8
-  - distributed=2024.5.0
-  - distro=1.9.0
-  - docstring-to-markdown=0.11
-  - docutils=0.18.1
-  - entrypoints=0.4
-  - et_xmlfile=1.1.0
-  - executing=0.8.3
-  - expat=2.6.2
-  - filelock=3.13.1
-  - flake8=7.0.0
-  - flask=3.0.3
-  - fmt=9.1.0
-  - fonttools=4.51.0
-  - freetype=2.12.1
-  - frozendict=2.4.2
-  - frozenlist=1.4.0
-  - fsspec=2024.3.1
-  - gensim=4.3.2
-  - gflags=2.2.2
-  - giflib=5.2.1
-  - gitdb=4.0.7
-  - gitpython=3.1.37
-  - glog=0.5.0
-  - greenlet=3.0.1
-  - grpc-cpp=1.48.2
-  - h5py=3.11.0
-  - hdf5=1.12.1
-  - heapdict=1.0.1
-  - holoviews=1.19.0
-  - hvplot=0.10.0
-  - hyperlink=21.0.0
-  - icc_rt=2022.1.0
-  - icu=73.1
-  - idna=3.7
-  - imagecodecs=2023.1.23
-  - imageio=2.33.1
-  - imagesize=1.4.1
-  - imbalanced-learn=0.12.3
-  - importlib-metadata=7.0.1
-  - incremental=22.10.0
-  - inflection=0.5.1
-  - iniconfig=1.1.1
-  - intake=0.7.0
-  - intel-openmp=2023.1.0
-  - intervaltree=3.1.0
-  - ipykernel=6.28.0
-  - ipython=8.25.0
-  - ipython_genutils=0.2.0
-  - ipywidgets=7.8.1
-  - isort=5.13.2
-  - itemadapter=0.3.0
-  - itemloaders=1.1.0
-  - itsdangerous=2.2.0
-  - jaraco.classes=3.2.1
-  - jedi=0.18.1
-  - jellyfish=1.0.1
-  - jinja2=3.1.4
-  - jmespath=1.0.1
-  - joblib=1.4.2
-  - jpeg=9e
-  - jq=1.6
-  - json5=0.9.6
-  - jsonpatch=1.33
-  - jsonpointer=2.1
-  - jsonschema=4.19.2
-  - jsonschema-specifications=2023.7.1
-  - jupyter=1.0.0
-  - jupyter-lsp=2.2.0
-  - jupyter_client=8.6.0
-  - jupyter_console=6.6.3
-  - jupyter_core=5.7.2
-  - jupyter_events=0.10.0
-  - jupyter_server=2.14.1
-  - jupyter_server_terminals=0.4.4
-  - jupyterlab=4.0.11
-  - jupyterlab-variableinspector=3.1.0
-  - jupyterlab_pygments=0.1.2
-  - jupyterlab_server=2.25.1
-  - jupyterlab_widgets=1.0.0
-  - keyring=24.3.1
-  - kiwisolver=1.4.4
-  - krb5=1.20.1
-  - lazy-object-proxy=1.10.0
-  - lazy_loader=0.4
-  - lcms2=2.12
-  - lerc=3.0
-  - libaec=1.0.4
-  - libarchive=3.6.2
-  - libavif=0.11.1
-  - libboost=1.82.0
-  - libbrotlicommon=1.0.9
-  - libbrotlidec=1.0.9
-  - libbrotlienc=1.0.9
-  - libclang=14.0.6
-  - libclang13=14.0.6
-  - libcurl=8.7.1
-  - libdeflate=1.17
-  - libevent=2.1.12
-  - libffi=3.4.4
-  - libiconv=1.16
-  - liblief=0.12.3
-  - libmamba=1.5.8
-  - libmambapy=1.5.8
-  - libpng=1.6.39
-  - libpq=12.17
-  - libprotobuf=3.20.3
-  - libsodium=1.0.18
-  - libsolv=0.7.24
-  - libspatialindex=1.9.3
-  - libssh2=1.11.0
-  - libthrift=0.15.0
-  - libtiff=4.5.1
-  - libwebp-base=1.3.2
-  - libxml2=2.10.4
-  - libxslt=1.1.37
-  - libzopfli=1.0.3
-  - linkify-it-py=2.0.0
-  - llvmlite=0.42.0
-  - locket=1.0.0
-  - lxml=5.2.1
-  - lz4=4.3.2
-  - lz4-c=1.9.4
-  - lzo=2.10
-  - m2-msys2-runtime=2.5.0.17080.65c939c
-  - m2-patch=2.7.5
-  - m2w64-libwinpthread-git=5.0.0.4634.697f757
-  - markdown=3.4.1
-  - markdown-it-py=2.2.0
-  - markupsafe=2.1.3
-  - matplotlib-inline=0.1.6
-  - mccabe=0.7.0
-  - mdit-py-plugins=0.3.0
-  - mdurl=0.1.0
-  - menuinst=2.1.1
-  - mistune=2.0.4
-  - mkl=2023.1.0
-  - mkl-service=2.4.0
-  - mkl_fft=1.3.8
-  - mkl_random=1.2.4
-  - more-itertools=10.1.0
-  - mpmath=1.3.0
-  - msgpack-python=1.0.3
-  - msys2-conda-epoch=20160418
-  - multidict=6.0.4
-  - multipledispatch=0.6.0
-  - mypy=1.10.0
-  - mypy_extensions=1.0.0
-  - nbclient=0.8.0
-  - nbconvert=7.10.0
-  - nbformat=5.9.2
-  - nest-asyncio=1.6.0
-  - networkx=3.2.1
-  - nltk=3.8.1
-  - notebook=7.0.8
-  - notebook-shim=0.2.3
-  - numba=0.59.1
-  - numexpr=2.8.7
-  - numpy=1.26.4
-  - numpy-base=1.26.4
-  - numpydoc=1.7.0
-  - openjpeg=2.4.0
-  - openpyxl=3.1.2
-  - openssl=3.0.14
-  - orc=1.7.4
-  - overrides=7.4.0
-  - packaging=23.2
-  - pandas=2.2.2
-  - pandocfilters=1.5.0
-  - panel=1.4.4
-  - param=2.1.0
-  - paramiko=2.8.1
-  - parsel=1.8.1
-  - parso=0.8.3
-  - partd=1.4.1
-  - pathspec=0.10.3
-  - patsy=0.5.6
-  - pcre2=10.42
-  - pexpect=4.8.0
-  - pickleshare=0.7.5
-  - pillow=10.3.0
-  - pip=24.0
-  - pkce=1.0.3
-  - pkginfo=1.10.0
-  - platformdirs=3.10.0
-  - plotly=5.22.0
-  - pluggy=1.0.0
-  - ply=3.11
-  - prometheus_client=0.14.1
-  - prompt-toolkit=3.0.43
-  - prompt_toolkit=3.0.43
-  - protego=0.1.16
-  - protobuf=3.20.3
-  - psutil=5.9.0
-  - ptyprocess=0.7.0
-  - pure_eval=0.2.2
-  - py-cpuinfo=9.0.0
-  - py-lief=0.12.3
-  - pyarrow=14.0.2
-  - pyasn1=0.4.8
-  - pyasn1-modules=0.2.8
-  - pybind11-abi=5
-  - pycodestyle=2.11.1
-  - pycosat=0.6.6
-  - pycparser=2.21
-  - pyct=0.5.0
-  - pycurl=7.45.2
-  - pydantic=2.5.3
-  - pydantic-core=2.14.6
-  - pydeck=0.8.0
-  - pydispatcher=2.0.5
-  - pydocstyle=6.3.0
-  - pyerfa=2.0.1.4
-  - pyflakes=3.2.0
-  - pygments=2.15.1
-  - pyjwt=2.8.0
-  - pylint=2.16.2
-  - pylint-venv=3.0.3
-  - pyls-spyder=0.4.0
-  - pynacl=1.5.0
-  - pyodbc=5.0.1
-  - pyopenssl=24.0.0
-  - pyparsing=3.0.9
-  - pyqt=5.15.10
-  - pyqt5-sip=12.13.0
-  - pyqtwebengine=5.15.10
-  - pysocks=1.7.1
-  - pytables=3.9.2
-  - pytest=7.4.4
-  - python=3.12.4
-  - python-dateutil=2.9.0post0
-  - python-dotenv=0.21.0
-  - python-fastjsonschema=2.16.2
-  - python-json-logger=2.0.7
-  - python-libarchive-c=2.9
-  - python-lmdb=1.4.1
-  - python-lsp-black=2.0.0
-  - python-lsp-jsonrpc=1.1.2
-  - python-lsp-server=1.10.0
-  - python-slugify=5.0.2
-  - python-snappy=0.6.1
-  - python-tzdata=2023.3
-  - pytoolconfig=1.2.6
-  - pytz=2024.1
-  - pyviz_comms=3.0.2
-  - pywavelets=1.5.0
-  - pywin32=305
-  - pywin32-ctypes=0.2.2
-  - pywinpty=2.0.10
-  - pyyaml=6.0.1
-  - pyzmq=25.1.2
-  - qdarkstyle=3.2.3
-  - qstylizer=0.2.2
-  - qt-main=5.15.2
-  - qt-webengine=5.15.9
-  - qtawesome=1.2.2
-  - qtconsole=5.5.1
-  - qtpy=2.4.1
-  - queuelib=1.6.2
-  - re2=2022.04.01
-  - referencing=0.30.2
-  - regex=2023.10.3
-  - reproc=14.2.4
-  - reproc-cpp=14.2.4
-  - requests=2.32.2
-  - requests-file=1.5.1
-  - requests-toolbelt=1.0.0
-  - rfc3339-validator=0.1.4
-  - rfc3986-validator=0.1.1
-  - rich=13.3.5
-  - rope=1.12.0
-  - rpds-py=0.10.6
-  - rtree=1.0.1
-  - ruamel.yaml=0.17.21
-  - ruamel_yaml=0.17.21
-  - s3fs=2024.3.1
-  - scikit-image=0.23.2
-  - scikit-learn=1.4.2
-  - scipy=1.13.1
-  - scrapy=2.11.1
-  - seaborn=0.13.2
-  - semver=3.0.2
-  - send2trash=1.8.2
-  - service_identity=18.1.0
-  - setuptools=69.5.1
-  - sip=6.7.12
-  - six=1.16.0
-  - smart_open=5.2.1
-  - smmap=4.0.0
-  - snappy=1.1.10
-  - sniffio=1.3.0
-  - snowballstemmer=2.2.0
-  - sortedcontainers=2.4.0
-  - soupsieve=2.5
-  - sphinx=7.3.7
-  - sphinxcontrib-applehelp=1.0.2
-  - sphinxcontrib-devhelp=1.0.2
-  - sphinxcontrib-htmlhelp=2.0.0
-  - sphinxcontrib-jsmath=1.0.1
-  - sphinxcontrib-qthelp=1.0.3
-  - sphinxcontrib-serializinghtml=1.1.10
-  - spyder=5.5.1
-  - spyder-kernels=2.5.0
-  - sqlalchemy=2.0.30
-  - sqlite=3.45.3
-  - stack_data=0.2.0
-  - statsmodels=0.14.2
-  - streamlit=1.32.0
-  - sympy=1.12
-  - tabulate=0.9.0
-  - tbb=2021.8.0
-  - tblib=1.7.0
-  - tenacity=8.2.2
-  - terminado=0.17.1
-  - text-unidecode=1.3
-  - textdistance=4.2.1
-  - threadpoolctl=2.2.0
-  - three-merge=0.1.1
-  - tifffile=2023.4.12
-  - tinycss2=1.2.1
-  - tk=8.6.14
-  - tldextract=3.2.0
-  - toml=0.10.2
-  - tomli=2.0.1
-  - tomlkit=0.11.1
-  - toolz=0.12.0
-  - tornado=6.4.1
-  - tqdm=4.66.4
-  - traitlets=5.14.3
-  - truststore=0.8.0
-  - twisted=23.10.0
-  - twisted-iocpsupport=1.0.2
-  - typing-extensions=4.11.0
-  - typing_extensions=4.11.0
-  - tzdata=2024a
-  - uc-micro-py=1.0.1
-  - ujson=5.10.0
-  - unicodedata2=15.1.0
-  - unidecode=1.2.0
-  - urllib3=2.2.2
-  - utf8proc=2.6.1
-  - vc=14.2
-  - vs2015_runtime=14.29.30133
-  - w3lib=2.1.2
-  - watchdog=4.0.1
-  - wcwidth=0.2.5
-  - webencodings=0.5.1
-  - websocket-client=1.8.0
-  - werkzeug=3.0.3
-  - whatthepatch=1.0.2
-  - wheel=0.43.0
-  - widgetsnbextension=3.6.6
-  - win_inet_pton=1.1.0
-  - winpty=0.4.3
-  - wrapt=1.14.1
-  - xarray=2023.6.0
-  - xlwings=0.31.4
-  - xyzservices=2022.9.0
-  - xz=5.4.6
-  - yaml=0.2.5
-  - yaml-cpp=0.8.0
-  - yapf=0.40.2
-  - yarl=1.9.3
-  - zeromq=4.3.5
-  - zfp=1.0.0
-  - zict=3.0.0
-  - zipp=3.17.0
-  - zlib=1.2.13
-  - zlib-ng=2.0.7
-  - zope=1.0
-  - zope.interface=5.4.0
-  - zstandard=0.22.0
-  - zstd=1.5.5
-  - pip:
-      - matplotlib==3.9.2
->>>>>>> d9711c54
+  - pip